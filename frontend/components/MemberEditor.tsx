--- conflicted
+++ resolved
@@ -173,7 +173,18 @@
         <label>Middle Name<input className="input" placeholder="Middle Name" value={m.middle_name||''} onChange={e=>ch('middle_name',e.target.value)}/></label>
   <label>Last Name <sup style={{color:'crimson'}}>*</sup><input className="input" placeholder="Last Name" value={m.last_name||''} onChange={e=>ch('last_name',e.target.value)}/>{errors.last_name && <span className="error">{errors.last_name}</span>}</label>
   <label>Date of Birth (MM/DD/YYYY) <sup style={{color:'crimson'}}>*</sup><input className="input" placeholder="MM/DD/YYYY" value={m.dob||''} onChange={e=>ch('dob', fmtDob(e.target.value))}/>{errors.dob && <span className="error">{errors.dob}</span>}</label>
-<<<<<<< HEAD
+  <label>
+    Date of Death (MM/DD/YYYY)
+    <input
+      className="input"
+      placeholder="MM/DD/YYYY"
+      value={m.date_of_death||''}
+      onChange={e=>ch('date_of_death', fmtDob(e.target.value))}
+      disabled={!m.is_deceased}
+      style={{opacity: m.is_deceased ? 1 : 0.5}}
+    />
+    {errors.date_of_death && <span className="error">{errors.date_of_death}</span>}
+  </label>
     <label>
       Birth Location
       <div style={{ display: 'flex', gap: '8px', alignItems: 'flex-end' }}>
@@ -200,21 +211,6 @@
         )}
       </div>
     </label>
-=======
-  <label>
-    Date of Death (MM/DD/YYYY)
-    <input
-      className="input"
-      placeholder="MM/DD/YYYY"
-      value={m.date_of_death||''}
-      onChange={e=>ch('date_of_death', fmtDob(e.target.value))}
-      disabled={!m.is_deceased}
-      style={{opacity: m.is_deceased ? 1 : 0.5}}
-    />
-    {errors.date_of_death && <span className="error">{errors.date_of_death}</span>}
-  </label>
-    <label>Birth Location<input className="input" placeholder="Birth Location" value={m.birth_location||''} onChange={e=>ch('birth_location',e.target.value)}/></label>
->>>>>>> 1e34a31e
     <label>
       Residence Location
       <div style={{ display: 'flex', gap: '8px', alignItems: 'flex-end' }}>
